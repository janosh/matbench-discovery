--- conflicted
+++ resolved
@@ -347,16 +347,6 @@
             prog_bar.set_postfix_str(model)
             e_above_hull_pred = e_above_hull_preds[model].dropna()
             e_above_hull_ref = e_above_hull_true.loc[e_above_hull_pred.index]
-<<<<<<< HEAD
-
-            for bin_center in bins:
-                low = bin_center - window
-                high = bin_center + window
-
-                mask = (e_above_hull_ref <= high) & (e_above_hull_ref > low)
-
-                bin_mae = (e_above_hull_pred-e_above_hull_ref).loc[mask].abs().mean()
-=======
 
             for bin_center in bins:
                 low = bin_center - window / 2
@@ -365,16 +355,11 @@
                 mask = (e_above_hull_ref <= high) & (e_above_hull_ref > low)
 
                 bin_mae = (e_above_hull_pred - e_above_hull_ref).loc[mask].abs().mean()
->>>>>>> c0f388e1
                 df_rolling_err.loc[bin_center, model] = bin_mae
 
                 # drop NaNs to avoid error, scipy doesn't ignore NaNs
                 each_std = scipy.stats.sem(
-<<<<<<< HEAD
-                    (e_above_hull_pred-e_above_hull_ref).loc[mask].dropna().abs()
-=======
                     (e_above_hull_pred - e_above_hull_ref).loc[mask].dropna().abs()
->>>>>>> c0f388e1
                 )
                 df_err_std.loc[bin_center, model] = each_std
     else:
