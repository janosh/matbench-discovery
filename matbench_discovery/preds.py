--- conflicted
+++ resolved
@@ -18,179 +18,6 @@
 __date__ = "2023-02-04"
 
 
-<<<<<<< HEAD
-# ruff: noqa: E501 (ignore long lines in this class)
-class Model(Files, base_dir=f"{ROOT}/models"):
-    """Data files provided by Matbench Discovery.
-    See https://janosh.github.io/matbench-discovery/contribute for data descriptions.
-    """
-
-    alignn = "alignn/2023-06-02-alignn-wbm-IS2RE.csv.gz", "alignn/alignn.yml", "ALIGNN"
-    # alignn_pretrained = "alignn/2023-06-03-mp-e-form-alignn-wbm-IS2RE.csv.gz", "alignn/alignn.yml", "ALIGNN Pretrained"
-    # alignn_ff = "alignn_ff/2023-07-11-alignn-ff-wbm-IS2RE.csv.gz", "alignn/alignn-ff.yml", "ALIGNN FF"
-
-    # BOWSR optimizer coupled with original megnet
-    bowsr_megnet = "bowsr/2023-01-23-bowsr-megnet-wbm-IS2RE.csv.gz", "bowsr/bowsr.yml", "BOWSR"  # fmt: skip
-
-    # default CHGNet model from publication with 400,438 params
-    chgnet = "chgnet/2023-12-21-chgnet-0.3.0-wbm-IS2RE.csv.gz", "chgnet/chgnet.yml", "CHGNet"  # fmt: skip
-    # chgnet_no_relax = "chgnet/2023-12-05-chgnet-0.3.0-wbm-IS2RE-no-relax.csv.gz", None, "CHGNet No Relax"
-
-    # CGCNN 10-member ensemble
-    cgcnn = "cgcnn/2023-01-26-cgcnn-ens=10-wbm-IS2RE.csv.gz", "cgcnn/cgcnn.yml", "CGCNN"
-
-    # CGCNN 10-member ensemble with 5-fold training set perturbations
-    cgcnn_p = "cgcnn/2023-02-05-cgcnn-perturb=5-wbm-IS2RE.csv.gz", "cgcnn/cgcnn+p.yml", "CGCNN+P"  # fmt: skip
-
-    # original M3GNet straight from publication, not re-trained
-    m3gnet = "m3gnet/2023-12-28-m3gnet-wbm-IS2RE.csv.gz", "m3gnet/m3gnet.yml", "M3GNet"
-    # m3gnet_direct = "m3gnet/2023-05-30-m3gnet-direct-wbm-IS2RE.csv.gz", None, "M3GNet DIRECT"
-    # m3gnet_ms = "m3gnet/2023-06-01-m3gnet-manual-sampling-wbm-IS2RE.csv.gz", None, "M3GNet MS"
-
-    # MACE-MP as published in https://arxiv.org/abs/2401.00096 trained on MPtrj
-    mace = "mace/2023-12-11-mace-wbm-IS2RE-FIRE.csv.gz", "mace/mace.yml", "MACE"
-    # mace_alex = "mace/2024-08-09-mace-wbm-IS2RE-FIRE.csv.gz", None, "MACE Alex"
-    # https://github.com/ACEsuit/mace-mp/releases/tag/mace_mp_0b
-    # mace_0b = "mace/2024-07-20-mace-wbm-IS2RE-FIRE.csv.gz", None, "MACE 0b"
-
-    # original MEGNet straight from publication, not re-trained
-    megnet = "megnet/2022-11-18-megnet-wbm-IS2RE.csv.gz", "megnet/megnet.yml", "MEGNet"
-
-    # SevenNet trained on MPtrj
-    sevennet = "sevennet/2024-07-11-sevennet-preds.csv.gz", "sevennet/sevennet.yml", "SevenNet"  # fmt: skip
-
-    # Magpie composition+Voronoi tessellation structure features + sklearn random forest
-    voronoi_rf = "voronoi_rf/2022-11-27-train-test/e-form-preds-IS2RE.csv.gz", "voronoi_rf/voronoi-rf.yml", "Voronoi RF"  # fmt: skip
-
-    # wrenformer 10-member ensemble
-    wrenformer = "wrenformer/2022-11-15-wrenformer-ens=10-IS2RE-preds.csv.gz", "wrenformer/wrenformer.yml", "Wrenformer"  # fmt: skip
-
-    # --- Proprietary Models
-    # GNoME
-    gnome = "gnome/2023-11-01-gnome-preds-50076332.csv.gz", "gnome/gnome.yml", "GNoME"
-
-    # MatterSim
-    mattersim = "mattersim/mattersim-wbm-IS2RE.csv.gz", "mattersim/mattersim.yml", "MatterSim"  # fmt: skip
-
-    # ORB
-    orb = "orb/orbff-v2-20241011.csv.gz", "orb/orb.yml", "ORB"
-    orb_mptrj = "orb/orbff-mptrj-only-v2-20241014.csv.gz", "orb/orb-mptrj.yml", "ORB MPtrj"  # fmt: skip
-
-    # fairchem
-    eqv2_s_dens = "eqV2/eqV2-s-dens-mp.csv.gz", "eqV2/eqV2-s-dens-mp.yml", "eqV2 S DeNS"  # fmt: skip
-    eqv2_m = "eqV2/eqV2-m-omat-mp-salex.csv.gz", "eqV2/eqV2-m-omat-mp-salex.yml", "eqV2 M"  # fmt: skip
-
-    # --- Model Combos
-    # # CHGNet-relaxed structures fed into MEGNet for formation energy prediction
-    # chgnet_megnet = "chgnet/2023-03-06-chgnet-0.2.0-wbm-IS2RE.csv.gz", None, "CHGNet→MEGNet"
-    # # M3GNet-relaxed structures fed into MEGNet for formation energy prediction
-    # m3gnet_megnet = "m3gnet/2022-10-31-m3gnet-wbm-IS2RE.csv.gz", None, "M3GNet→MEGNet"
-    # megnet_rs2re = "megnet/2023-08-23-megnet-wbm-RS2RE.csv.gz", None, "MEGNet RS2RE"
-
-
-px.defaults.labels |= Model.label_map
-
-
-def load_df_wbm_with_preds(
-    *,
-    models: Sequence[str] = (),
-    pbar: bool = True,
-    id_col: str = Key.mat_id,
-    subset: pd.Index | Sequence[str] | Literal[TestSubset.uniq_protos] | None = None,
-    max_error_threshold: float | None = 5.0,
-    **kwargs: Any,
-) -> pd.DataFrame:
-    """Load WBM summary dataframe with model predictions from disk.
-
-    Args:
-        models (Sequence[str], optional): Model names must be keys of
-            matbench_discovery.data.Model. Defaults to all models.
-        pbar (bool, optional): Whether to show progress bar. Defaults to True.
-        id_col (str, optional): Column to set as df.index. Defaults to "material_id".
-        subset (pd.Index | Sequence[str] | 'uniq_protos' | None, optional):
-            Subset of material IDs to keep. Defaults to None, which loads all materials.
-            'uniq_protos' drops WBM structures with matching prototype in MP
-            training set and duplicate prototypes in WBM test set (keeping only the most
-            stable structure per prototype). This increases the 'OOD-ness' of WBM.
-        max_error_threshold (float, optional): Maximum absolute error between predicted
-            and DFT formation energies before a prediction is filtered out as
-            unrealistic. Doing this filtering is acceptable as it could also be done by
-            a practitioner doing a prospective discovery effort. Predictions exceeding
-            this threshold will be ignored in all downstream calculations of metrics.
-            Defaults to 5 eV/atom.
-        **kwargs: Keyword arguments passed to glob_to_df().
-
-    Raises:
-        ValueError: On unknown model names.
-
-    Returns:
-        pd.DataFrame: WBM summary dataframe with model predictions.
-    """
-    valid_models = {model.name for model in Model}
-    if models == ():
-        models = tuple(valid_models)
-    inv_label_map = {v: k for k, v in Model.label_map.items()}
-    # map pretty model names back to Model enum keys
-    models = {inv_label_map.get(model, model) for model in models}
-    if unknown_models := ", ".join(models - valid_models):
-        raise ValueError(f"{unknown_models=}, expected subset of {valid_models}")
-
-    model_name: str = ""
-    from matbench_discovery.data import df_wbm
-
-    df_out = df_wbm.copy()
-
-    try:
-        prog_bar = tqdm(models, disable=not pbar, desc="Loading preds")
-        for model_name in prog_bar:
-            prog_bar.set_postfix_str(model_name)
-            pred_file = Model[model_name]
-            df_preds = glob_to_df(pred_file.path, pbar=False, **kwargs)
-
-            # Get prediction column name from metadata
-            model_key = getattr(Model, model_name)
-            model_label = model_key.label
-            model_yaml_path = f"{ROOT}/models/{model_key.url}"
-            with open(model_yaml_path) as file:
-                model_data = yaml.safe_load(file)
-
-            pred_col = model_data.get("pred_col")
-            if not pred_col:
-                raise ValueError(
-                    f"pred_col not specified for {model_name} in {model_yaml_path!r}"
-                )
-
-            if pred_col not in df_preds:
-                raise ValueError(f"{pred_col=} not found in {pred_file.path}")
-
-            df_out[model_label] = df_preds.set_index(id_col)[pred_col]
-            if max_error_threshold is not None:
-                if max_error_threshold < 0:
-                    raise ValueError("max_error_threshold must be a positive number")
-                # Apply centralized model prediction cleaning criterion (see doc string)
-                bad_mask = (
-                    abs(df_out[model_label] - df_out[MbdKey.e_form_dft])
-                ) > max_error_threshold
-                df_out.loc[bad_mask, model_label] = pd.NA
-                n_preds, n_bad = len(df_out[model_label].dropna()), sum(bad_mask)
-                if n_bad > 0:
-                    print(
-                        f"{n_bad:,} of {n_preds:,} unrealistic preds for {model_name}"
-                    )
-    except Exception as exc:
-        exc.add_note(f"Failed to load {model_name=}")
-        raise
-
-    if subset == TestSubset.uniq_protos:
-        df_out = df_out.query(Key.uniq_proto)
-    elif subset is not None:
-        df_out = df_out.loc[subset]
-
-    return df_out
-
-
-=======
->>>>>>> f3e2073e
 # load WBM summary dataframe with all models' formation energy predictions (eV/atom)
 df_preds = load_df_wbm_with_preds().round(3)
 # for combo in [("CHGNet", "M3GNet")]:
@@ -298,7 +125,6 @@
     df_each_err.abs().mean(axis=1)
 )
 
-<<<<<<< HEAD
 # received by private communication from @MSimoncelli on 2024-10-27
 # model predictions on a per-phonon-mode and per-material basis for thermal conductivity
 # contributions coming soon
@@ -315,7 +141,7 @@
 
 for df in (df_metrics, df_metrics_uniq_protos):
     df.loc["SRME[κ]"] = model_kappa_srme_map
-=======
+
 
 def write_discovery_metrics_to_yaml(model: Model) -> None:
     """Write materials discovery metrics to model YAML metadata files."""
@@ -361,5 +187,4 @@
 
 if __name__ == "__main__":
     for model in Model:
-        write_discovery_metrics_to_yaml(model)
->>>>>>> f3e2073e
+        write_discovery_metrics_to_yaml(model)