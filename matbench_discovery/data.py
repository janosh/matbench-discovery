--- conflicted
+++ resolved
@@ -194,199 +194,6 @@
             zip_file.writestr(f"{mat_id}.extxyz", buffer.getvalue())
 
 
-<<<<<<< HEAD
-def download_file(file_path: str, url: str) -> None:
-    """Download the file from the given URL to the given file path."""
-    file_dir = os.path.dirname(file_path)
-    os.makedirs(file_dir, exist_ok=True)
-    try:
-        response = requests.get(url, timeout=5)
-
-        response.raise_for_status()
-
-        with open(file_path, "wb") as file:
-            file.write(response.content)
-    except requests.exceptions.RequestException as exc:
-        print(f"Error downloading {url=}\nto {file_path=}.\n{exc!s}")
-
-
-class MetaFiles(EnumMeta):
-    """Metaclass of Files enum that adds base_dir and (member|label)_map class
-    properties.
-    """
-
-    _base_dir: str
-
-    def __new__(
-        cls,
-        name: str,
-        bases: tuple[type, ...],
-        namespace: _EnumDict,
-        base_dir: str = DEFAULT_CACHE_DIR,
-        **kwargs: Any,
-    ) -> "MetaFiles":
-        """Create new Files enum with given base directory."""
-        obj = super().__new__(cls, name, bases, namespace, **kwargs)
-        obj._base_dir = base_dir  # noqa: SLF001
-        return obj
-
-    @property
-    def base_dir(cls) -> str:
-        """Base directory of the file."""
-        return cls._base_dir
-
-
-class Files(StrEnum, metaclass=MetaFiles):
-    """Enum of data files with associated file directories and URLs."""
-
-    def __new__(
-        cls, file_path: str, url: str | None = None, label: str | None = None
-    ) -> Self:
-        """Create a new member of the FileUrls enum with a given URL where to load the
-        file from and directory where to save it to.
-        """
-        obj = str.__new__(cls)
-        obj._value_ = file_path.split("/")[-1]  # use file name as enum value
-
-        obj._rel_path = file_path  # type: ignore[attr-defined] # noqa: SLF001
-        obj._url = url  # type: ignore[attr-defined] # noqa: SLF001
-        obj._label = label  # type: ignore[attr-defined] # noqa: SLF001
-
-        return obj
-
-    def __str__(self) -> str:
-        """File path associated with the file URL. Use str(DataFiles.some_key) if you
-        want the absolute file path without auto-downloading the file if it doesn't
-        exist yet, e.g. for use in script that generates the file in the first place.
-        """
-        return f"{type(self).base_dir}/{self._rel_path}"  # type: ignore[attr-defined]
-
-    def __repr__(self) -> str:
-        """Return enum attribute's string representation."""
-        return f"{type(self).__name__}.{self.name}"
-
-    @property
-    def url(self) -> str:
-        """Url associated with the file URL."""
-        return self._url  # type: ignore[attr-defined]
-
-    @property
-    def rel_path(self) -> str:
-        """Relative path of the file associated with the file URL."""
-        return self._rel_path  # type: ignore[attr-defined]
-
-    @property
-    def label(self) -> str:
-        """Label associated with the file URL."""
-        return self._label  # type: ignore[attr-defined]
-
-    @classmethod
-    def from_label(cls, label: str) -> Self:
-        """Get enum member from pretty label."""
-        file = next((attr for attr in cls if attr.label == label), None)
-        if file is None:
-            import difflib
-
-            similar_labels = difflib.get_close_matches(label, [k.label for k in cls])
-            raise ValueError(
-                f"{label=} not found in {cls.__name__}. Did you mean one of {similar_labels}?"
-            )
-        return file
-
-
-class DataFiles(Files):
-    """Enum of data files with associated file directories and URLs."""
-
-    mp_computed_structure_entries = (
-        "mp/2023-02-07-mp-computed-structure-entries.json.gz"
-    )
-    mp_elemental_ref_entries = "mp/2023-02-07-mp-elemental-reference-entries.json.gz"
-    mp_energies = "mp/2025-02-01-mp-energies.csv.gz"
-    mp_patched_phase_diagram = "mp/2023-02-07-ppd-mp.pkl.gz"
-    mp_trj_json_gz = "mp/2022-09-16-mp-trj.json.gz"
-    mp_trj_extxyz = "mp/2024-09-03-mp-trj.extxyz.zip"
-    # snapshot of every task (calculation) in MP as of 2023-03-16 (14 GB)
-    all_mp_tasks = "mp/2023-03-16-all-mp-tasks.zip"
-
-    wbm_computed_structure_entries = (
-        "wbm/2022-10-19-wbm-computed-structure-entries.json.bz2"
-    )
-    wbm_relaxed_atoms = "wbm/2024-08-04-wbm-relaxed-atoms.extxyz.zip"
-    wbm_initial_structures = "wbm/2022-10-19-wbm-init-structs.json.bz2"
-    wbm_initial_atoms = "wbm/2024-08-04-wbm-initial-atoms.extxyz.zip"
-    wbm_cses_plus_init_structs = (
-        "wbm/2022-10-19-wbm-computed-structure-entries+init-structs.json.bz2"
-    )
-    wbm_summary = "wbm/2023-12-13-wbm-summary.csv.gz"
-    alignn_checkpoint = "2023-06-02-pbenner-best-alignn-model.pth.zip"
-    phonondb_pbe_103_structures = (
-        "phonons/2024-11-09-phononDB-PBE-103-structures.extxyz"
-    )
-    phonondb_pbe_103_kappa_no_nac = (
-        "phonons/2024-11-09-kappas-phononDB-PBE-noNAC.json.gz"
-    )
-    wbm_dft_geo_opt_symprec_1e_2 = "data/wbm/dft-geo-opt-symprec=1e-2-moyo=0.3.1.csv.gz"
-    wbm_dft_geo_opt_symprec_1e_5 = "data/wbm/dft-geo-opt-symprec=1e-5-moyo=0.3.1.csv.gz"
-
-    @functools.cached_property
-    def yaml(self) -> dict[str, dict[str, str]]:
-        """YAML data associated with the file."""
-        yaml_path = f"{PKG_DIR}/data-files.yml"
-
-        with open(yaml_path) as file:
-            yaml_data = yaml.safe_load(file)
-
-        if self.name not in yaml_data:
-            raise ValueError(f"{self.name=} not found in {yaml_path}")
-
-        return yaml_data
-
-    @property
-    def url(self) -> str:
-        """URL associated with the file."""
-        url = self.yaml[self.name].get("url")
-        if url is None:
-            raise ValueError(f"{self.name!r} does not have a URL")
-        return url
-
-    @property
-    def description(self) -> str:
-        """Description associated with the file."""
-        return self.yaml[self.name]["description"]
-
-    @property
-    def path(self) -> str:
-        """File path associated with the file URL if it exists, otherwise
-        download the file first, then return the path.
-        """
-        key, rel_path = self.name, self._rel_path  # type: ignore[attr-defined]
-
-        if rel_path not in self.yaml[key]["path"]:
-            raise ValueError(f"{rel_path=} does not match {self.yaml[key]['path']}")
-
-        abs_path = f"{type(self).base_dir}/{rel_path}"
-        if not os.path.isfile(abs_path):
-            is_ipython = hasattr(builtins, "__IPYTHON__")
-            # default to 'y' if not in interactive session, and user can't answer
-            answer = (
-                input(
-                    f"{abs_path!r} associated with {key=} does not exist. Download it "
-                    "now? This will cache the file for future use. [y/n] "
-                )
-                if is_ipython or sys.stdin.isatty()
-                else "y"
-            )
-            if answer.lower().strip() == "y":
-                if not is_ipython:
-                    print(
-                        f"Downloading {key!r} from {self.url} to {abs_path} for caching"
-                    )
-                download_file(abs_path, self.url)
-        return abs_path
-
-
-=======
->>>>>>> 2f7ea53b
 df_wbm = pd.read_csv(DataFiles.wbm_summary.path)
 # str() around Key.mat_id added for https://github.com/janosh/matbench-discovery/issues/81
 df_wbm.index = df_wbm[str(Key.mat_id)]
