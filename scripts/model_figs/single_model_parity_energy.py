"""parity plot of actual vs predicted e_above_hull and e_form_per_atom for all
models. First 2 plots put all models in single figure with selectable traces.
Last plot is split into 2x3 subplots, one for each model.
"""

# %%
import itertools
import os

import pymatviz as pmv
from pymatviz.enums import Key

from matbench_discovery import SITE_FIGS
from matbench_discovery.cli import cli_args
from matbench_discovery.data import load_df_wbm_with_preds
from matbench_discovery.enums import MbdKey

__author__ = "Janosh Riebesell"
__date__ = "2024-09-07"

# toggle between formation energy and energy above convex hull
<<<<<<< HEAD
EnergyType = Literal["e-form", "each"]
use_e_form, use_each = get_args(EnergyType)
energy_labels = {use_e_form: "Formation Energy", use_each: "Convex Hull Distance"}
update_existing: bool = False
=======
update_existing: bool = cli_args.update_existing
models_to_plot = cli_args.models  # get model list from CLI, defaults to all models
>>>>>>> 2f7ea53b

# Load predictions for specified models
df_preds = load_df_wbm_with_preds(
    models=models_to_plot, subset=cli_args.test_subset
).round(3)


# %% parity plot of actual vs predicted e_form_per_atom
parity_scatters_dir = f"{SITE_FIGS}/energy-parity"
os.makedirs(parity_scatters_dir, exist_ok=True)

for model, which_energy in itertools.product(models_to_plot, (Key.e_form, Key.each)):
    img_name = f"{which_energy}-parity-{model.key.lower().replace(' ', '-')}"
    img_path = f"{parity_scatters_dir}/{img_name}.svelte"
    if os.path.isfile(img_path) and not update_existing:
        print(f"{img_path} already exists, skipping")
        continue

    if which_energy == Key.each:
        # Calculate EACH prediction for this model
        each_pred = (
            df_preds[MbdKey.each_true]
            + df_preds[model.label]
            - df_preds[MbdKey.e_form_dft]
        )
        df_in = df_preds[[Key.formula, Key.mat_id, MbdKey.each_true]].copy()
        df_in[model.label] = each_pred
        e_true_col = MbdKey.each_true
    elif which_energy == Key.e_form:
        df_in = df_preds[[Key.formula, Key.mat_id, MbdKey.e_form_dft, model.label]]
        e_true_col = MbdKey.e_form_dft
    else:
        raise ValueError(f"Unexpected {which_energy=}")

<<<<<<< HEAD
    e_pred_col = f"{model_name} {e_true_col.label.replace('DFT ', '')}"
    df_in = df_in.rename(columns={model_name: e_pred_col})
    n_points = len(df_in.dropna(subset=[e_true_col, e_pred_col]))
=======
    e_pred_col = f"{model.label} {e_true_col.label.replace('DFT ', '')}"
    df_in = df_in.rename(columns={model.label: e_pred_col})
>>>>>>> 2f7ea53b

    fig = pmv.density_scatter_plotly(
        df=df_in.reset_index(drop=True),
        x=e_true_col,
        y=e_pred_col,
        hover_data=[Key.formula],
        hover_name=Key.mat_id,
        opacity=0.7,
        color_continuous_scale="agsunset",
        colorbar_kwargs=dict(orientation="h", thickness=15, x=0.3, y=0.8, len=0.5),
        stats=dict(
            prefix=f"N={n_points:,}<br>",
            x=0.99,
            xanchor="right",
            y=0.07,
            font_color="black",
        ),
        best_fit_line=dict(annotate_params=dict(y=0.01, font_size=16, x=0.99)),
    )
    fig.layout.xaxis.title.update(
        text=f"PBE {energy_labels[which_energy]} (eV/atom)", font_size=16
    )
    fig.layout.yaxis.title.update(
        text=f"{model_name} {energy_labels[which_energy]} (eV/atom)", font_size=16
    )

    fig.layout.coloraxis.colorbar.update(
        title="Point Density", title_side="bottom", tickangle=0
    )
    pmv.powerups.add_identity_line(fig)
    # fig.layout.update(width=600, height=400)

<<<<<<< HEAD
    pmv.save_fig(fig, img_path)
    fig.layout.title.update(text=f"{model_name} {which_energy}", x=0.5)
=======
    fig.layout.title.update(text=f"{model.label} {which_energy}", x=0.5)
>>>>>>> 2f7ea53b
    fig.layout.margin.update(l=0, r=0, t=50, b=0)
    fig.show()<|MERGE_RESOLUTION|>--- conflicted
+++ resolved
@@ -19,15 +19,9 @@
 __date__ = "2024-09-07"
 
 # toggle between formation energy and energy above convex hull
-<<<<<<< HEAD
-EnergyType = Literal["e-form", "each"]
-use_e_form, use_each = get_args(EnergyType)
-energy_labels = {use_e_form: "Formation Energy", use_each: "Convex Hull Distance"}
-update_existing: bool = False
-=======
 update_existing: bool = cli_args.update_existing
 models_to_plot = cli_args.models  # get model list from CLI, defaults to all models
->>>>>>> 2f7ea53b
+energy_labels = {Key.e_form: "Formation Energy", Key.each: "Convex Hull Distance"}
 
 # Load predictions for specified models
 df_preds = load_df_wbm_with_preds(
@@ -62,14 +56,9 @@
     else:
         raise ValueError(f"Unexpected {which_energy=}")
 
-<<<<<<< HEAD
-    e_pred_col = f"{model_name} {e_true_col.label.replace('DFT ', '')}"
-    df_in = df_in.rename(columns={model_name: e_pred_col})
-    n_points = len(df_in.dropna(subset=[e_true_col, e_pred_col]))
-=======
     e_pred_col = f"{model.label} {e_true_col.label.replace('DFT ', '')}"
     df_in = df_in.rename(columns={model.label: e_pred_col})
->>>>>>> 2f7ea53b
+    n_points = len(df_in.dropna(subset=[e_true_col, e_pred_col]))
 
     fig = pmv.density_scatter_plotly(
         df=df_in.reset_index(drop=True),
@@ -93,7 +82,7 @@
         text=f"PBE {energy_labels[which_energy]} (eV/atom)", font_size=16
     )
     fig.layout.yaxis.title.update(
-        text=f"{model_name} {energy_labels[which_energy]} (eV/atom)", font_size=16
+        text=f"{model.label} {energy_labels[which_energy]} (eV/atom)", font_size=16
     )
 
     fig.layout.coloraxis.colorbar.update(
@@ -102,11 +91,6 @@
     pmv.powerups.add_identity_line(fig)
     # fig.layout.update(width=600, height=400)
 
-<<<<<<< HEAD
-    pmv.save_fig(fig, img_path)
-    fig.layout.title.update(text=f"{model_name} {which_energy}", x=0.5)
-=======
     fig.layout.title.update(text=f"{model.label} {which_energy}", x=0.5)
->>>>>>> 2f7ea53b
     fig.layout.margin.update(l=0, r=0, t=50, b=0)
     fig.show()