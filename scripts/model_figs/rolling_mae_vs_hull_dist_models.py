--- conflicted
+++ resolved
@@ -35,11 +35,7 @@
 
 fig, df_err, df_std = rolling_mae_vs_hull_dist(
     e_above_hull_true=df_preds[Key.each_true],
-<<<<<<< HEAD
-    e_above_hull_preds=df_each_pred[models],
-=======
     e_above_hull_preds=df_each_pred[models].drop(columns=Model.gnome),
->>>>>>> c0f388e1
     backend=backend,
     with_sem=False,
     df_rolling_err=df_err,
