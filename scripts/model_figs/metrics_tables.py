--- conflicted
+++ resolved
@@ -106,15 +106,9 @@
         tar_label = model_targets.label.replace(
             "<sub>", "<sub style='font-size: 0.8em;'>"
         )
-<<<<<<< HEAD
-        df_metrics_uniq_protos.loc[Key.targets.label, model] = (
+        df_metrics_uniq_protos.loc[model, Key.targets.label] = (
             f'<span title="{model_targets.description}" '
-            f'data-targets="{model_metadata[Key.targets]}">'
-            f"{tar_label}</span>"
-=======
-        df_metrics_uniq_protos.loc[model, Key.targets.label] = (
-            f'<span title="{model_targets.description}">{tar_label}</span>'
->>>>>>> f3e2073e
+            f'data-targets="{model_metadata[Key.targets]}">{tar_label}</span>'
         )
 
         # Add model version as hover tooltip to model name
