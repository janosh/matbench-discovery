name: Tests

on:
  push:
    branches: [main]
  pull_request:
    branches: [main]
  release:
    types: [published]

jobs:
  tests:
    strategy:
      matrix:
        os: [ubuntu-latest, windows-latest]
    runs-on: ${{ matrix.os }}

    steps:
      - name: Check out repo
        uses: actions/checkout@v3

      - name: Set up python
        uses: actions/setup-python@v4
        with:
          python-version: 3.9
          cache: pip
          cache-dependency-path: setup.py

      - name: Install dependencies
        run: pip install -e .[test]

      - name: Run tests
        id: tests
        run: pytest --durations 0 --cov .

  release:
    runs-on: ubuntu-latest
    needs: tests
    if: github.event_name == 'release' && needs.tests.result == 'success'
    steps:
      - name: Build and upload dist
        run: |
          pip install setuptools wheel twine
          python setup.py sdist bdist_wheel
          twine upload --skip-existing dist/*
        env:
          TWINE_USERNAME: janosh
<<<<<<< HEAD
          TWINE_PASSWORD: ${{ secrets.PYPI_TOKEN }}
=======
          TWINE_PASSWORD: ${{ secrets.TWINE_PASSWORD }}
>>>>>>> c761f955
<|MERGE_RESOLUTION|>--- conflicted
+++ resolved
@@ -45,8 +45,4 @@
           twine upload --skip-existing dist/*
         env:
           TWINE_USERNAME: janosh
-<<<<<<< HEAD
-          TWINE_PASSWORD: ${{ secrets.PYPI_TOKEN }}
-=======
-          TWINE_PASSWORD: ${{ secrets.TWINE_PASSWORD }}
->>>>>>> c761f955
+          TWINE_PASSWORD: ${{ secrets.PYPI_TOKEN }}