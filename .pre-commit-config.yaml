ci:
  autoupdate_schedule: quarterly
  skip: [pyright, eslint]

default_stages: [pre-commit]

default_install_hook_types: [pre-commit, commit-msg]

repos:
  - repo: https://github.com/astral-sh/ruff-pre-commit
<<<<<<< HEAD
    rev: v0.9.7
=======
    rev: v0.9.10
>>>>>>> fa8a747a
    hooks:
      - id: ruff
        args: [--fix]
      - id: ruff-format

  - repo: https://github.com/janosh/format-ipy-cells
    rev: v0.1.11
    hooks:
      - id: format-ipy-cells

  - repo: https://github.com/pre-commit/pre-commit-hooks
    rev: v5.0.0
    hooks:
      - id: check-case-conflict
      - id: check-symlinks
      - id: check-yaml
      - id: destroyed-symlinks
      - id: end-of-file-fixer
      - id: mixed-line-ending
      - id: trailing-whitespace

  - repo: https://github.com/pre-commit/mirrors-mypy
    rev: v1.15.0
    hooks:
      - id: mypy
        additional_dependencies: [types-pyyaml, types-requests]

  - repo: https://github.com/codespell-project/codespell
    rev: v2.4.1
    hooks:
      - id: codespell
        stages: [pre-commit, commit-msg]
        exclude_types: [csv, json, svg]
        exclude: ^(.+references.yaml|site/src/figs/.+)$
        args: [--ignore-words-list, "nd,te,fpr", --check-filenames]

  - repo: https://github.com/pre-commit/mirrors-prettier
    rev: v4.0.0-alpha.8
    hooks:
      - id: prettier
        args: [--write] # edit files in-place
        additional_dependencies:
          - prettier
          - prettier-plugin-svelte
          - svelte
        exclude: ^(site/src/figs/.+\.svelte|data/wbm/20.+\..+|site/src/(routes|figs).+\.(yaml|json)|changelog.md)$

  - repo: https://github.com/pre-commit/mirrors-eslint
<<<<<<< HEAD
    rev: v9.21.0
=======
    rev: v9.22.0
>>>>>>> fa8a747a
    hooks:
      - id: eslint
        types: [file]
        args: [--fix, --config, site/eslint.config.js]
        files: \.(js|ts|svelte)$
        exclude: ^(.*/figs/metrics-table.*\.svelte)$
        additional_dependencies:
          - eslint
          - eslint-plugin-svelte
          - svelte
          - typescript
          - typescript-eslint
          - "@stylistic/eslint-plugin"

  - repo: https://github.com/python-jsonschema/check-jsonschema
<<<<<<< HEAD
    rev: 0.31.2
=======
    rev: 0.31.3
>>>>>>> fa8a747a
    hooks:
      - id: check-jsonschema
        files: ^models/.+/.+\.yml$
        args: [--schemafile, tests/model-schema.yml]
      - id: check-jsonschema
        files: ^data/training-sets\.yml$
        args: [--schemafile, tests/training-set-schema.yml]
      - id: check-github-actions

  - repo: https://github.com/RobertCraigie/pyright-python
<<<<<<< HEAD
    rev: v1.1.394
=======
    rev: v1.1.396
>>>>>>> fa8a747a
    hooks:
      - id: pyright
        args: [--level, error]<|MERGE_RESOLUTION|>--- conflicted
+++ resolved
@@ -8,11 +8,7 @@
 
 repos:
   - repo: https://github.com/astral-sh/ruff-pre-commit
-<<<<<<< HEAD
-    rev: v0.9.7
-=======
     rev: v0.9.10
->>>>>>> fa8a747a
     hooks:
       - id: ruff
         args: [--fix]
@@ -61,11 +57,7 @@
         exclude: ^(site/src/figs/.+\.svelte|data/wbm/20.+\..+|site/src/(routes|figs).+\.(yaml|json)|changelog.md)$
 
   - repo: https://github.com/pre-commit/mirrors-eslint
-<<<<<<< HEAD
-    rev: v9.21.0
-=======
     rev: v9.22.0
->>>>>>> fa8a747a
     hooks:
       - id: eslint
         types: [file]
@@ -81,11 +73,7 @@
           - "@stylistic/eslint-plugin"
 
   - repo: https://github.com/python-jsonschema/check-jsonschema
-<<<<<<< HEAD
-    rev: 0.31.2
-=======
     rev: 0.31.3
->>>>>>> fa8a747a
     hooks:
       - id: check-jsonschema
         files: ^models/.+/.+\.yml$
@@ -96,11 +84,7 @@
       - id: check-github-actions
 
   - repo: https://github.com/RobertCraigie/pyright-python
-<<<<<<< HEAD
-    rev: v1.1.394
-=======
     rev: v1.1.396
->>>>>>> fa8a747a
     hooks:
       - id: pyright
         args: [--level, error]