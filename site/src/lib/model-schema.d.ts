// This file is auto-generated from model-schema.yml. Do not edit directly.

export type GeoOptMetrics = {
  [k: string]: unknown
} & {
  struct_col: string
  pred_file?: string | null
  pred_file_url?: string
  'symprec=1e-5'?: {
    rmsd: number
    n_sym_ops_mae: number
    symmetry_decrease: number
    symmetry_match: number
    symmetry_increase: number
    n_structures: number
    analysis_file?: string | null
    analysis_file_url?: string
  }
  'symprec=1e-2'?: {
    rmsd: number
    n_sym_ops_mae: number
    symmetry_decrease: number
    symmetry_match: number
    symmetry_increase: number
    n_structures: number
    analysis_file?: string | null
    analysis_file_url?: string
  }
}
export type DiscoveryMetrics = {
  [k: string]: unknown
} & {
  pred_col: string
  pred_file?: string | null
  pred_file_url?: string
  full_test_set?: DiscoveryMetricsSet
  most_stable_10k?: DiscoveryMetricsSet
  unique_prototypes?: DiscoveryMetricsSet
}
export type DiatomicsMetrics = {
  [k: string]: unknown
} & {
  pred_file?: string | null
  pred_file_url?: string
  smoothness?: number
  tortuosity?: number
  conservation?: number
  energy_diff_flips?: number
  energy_grad_norm_max?: number
  energy_jump?: number
  force_mae?: number
  force_flips?: number
  force_total_variation?: number
  force_jump?: number
  force_conservation?: number
}

export interface ModelMetadata {
  model_name: string
  model_key?: string
  model_version: string
  matbench_discovery_version: string
  date_added: string
  date_published: string
  authors: Person[]
  trained_by?: Person[]
  repo: string
  doi: string
  paper: string
  url?: string
  pypi?: string
  pr_url: string
  requirements: {
    /**
     * This interface was referenced by `undefined`'s JSON-Schema definition
     * via the `patternProperty` "^[a-zA-Z]{1}[a-zA-Z0-9_\-]{0,}$".
     */
    [k: string]: string
  }
  trained_for_benchmark: boolean
  training_set: (
    | `MP 2022`
    | `MPtrj`
    | `MPF`
    | `MP Graphs`
    | `GNoME`
    | `MatterSim`
    | `Alex`
    | `OMat24`
    | `sAlex`
    | `OpenLAM`
  )[]
  hyperparams?: {
    max_force?: number
    max_steps?: number
    optimizer?: string
    ase_optimizer?: string
    learning_rate?: number
    batch_size?: number
    epochs?: number
    n_layers?: number
    radial_cutoff?: number
    [k: string]: unknown
  }
  notes?: {
    Description?: string
    Training?: string
    'Missing Preds'?: string
    html?: {
      [k: string]: unknown
    }
    [k: string]: unknown
  }
  model_params: number
  n_estimators: number
  train_task: `RP2RE` | `RS2RE` | `S2E` | `S2RE` | `S2EF` | `S2EFS` | `S2EFSM`
  test_task: `IP2E` | `IS2E` | `IS2RE` | `IS2RE-SR` | `IS2RE-BO`
  model_type: `GNN` | `UIP` | `BO-GNN` | `Fingerprint` | `Transformer` | `RF`
  targets: `E` | `EF_G` | `EF_D` | `EFS_G` | `EFS_D` | `EFS_GM` | `EFS_DM`
  openness?: `OSOD` | `OSCD` | `CSOD` | `CSCD`
<<<<<<< HEAD
  status?: `aborted` | `complete` | `deprecated` | `pending`
=======
  status?: `aborted` | `complete` | `deprecated` | `pending` | `superseded`
>>>>>>> cd75a364
  metrics?: {
    phonons?: PhononMetrics | (`not applicable` | `not available`)
    geo_opt?: GeoOptMetrics | (`not applicable` | `not available`)
    discovery?: DiscoveryMetrics
    diatomics?: DiatomicsMetrics | (`not applicable` | `not available`)
  }
}
export interface Person {
  name: string
  affiliation?: string
  email?: string
  url?: string
  orcid?: string
  github?: string
  corresponding?: boolean
}
export interface PhononMetrics {
  kappa_103?: {
    [k: string]: unknown
  }
}
export interface DiscoveryMetricsSet {
  F1?: number
  DAF?: number
  Precision?: number
  Recall?: number
  Accuracy?: number
  TPR?: number
  FPR?: number
  TNR?: number
  FNR?: number
  TP?: number
  FP?: number
  TN?: number
  FN?: number
  MAE?: number
  RMSE?: number
  R2?: number
  missing_preds?: number
  missing_percent?: string
}<|MERGE_RESOLUTION|>--- conflicted
+++ resolved
@@ -118,11 +118,7 @@
   model_type: `GNN` | `UIP` | `BO-GNN` | `Fingerprint` | `Transformer` | `RF`
   targets: `E` | `EF_G` | `EF_D` | `EFS_G` | `EFS_D` | `EFS_GM` | `EFS_DM`
   openness?: `OSOD` | `OSCD` | `CSOD` | `CSCD`
-<<<<<<< HEAD
-  status?: `aborted` | `complete` | `deprecated` | `pending`
-=======
   status?: `aborted` | `complete` | `deprecated` | `pending` | `superseded`
->>>>>>> cd75a364
   metrics?: {
     phonons?: PhononMetrics | (`not applicable` | `not available`)
     geo_opt?: GeoOptMetrics | (`not applicable` | `not available`)
