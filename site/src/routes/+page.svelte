<script lang="ts">
  import type { ModelData } from '$lib'
  import { CaptionedMetricsTable, model_is_compliant, MODEL_METADATA } from '$lib'
  import Readme from '$root/readme.md'
  import KappaNote from '$site/src/routes/kappa-note.md'
  import Icon from '@iconify/svelte'
  import { Toggle, Tooltip } from 'svelte-zoo'

  let show_non_compliant = false
  let show_energy_only = false

  $: best_model = MODEL_METADATA.reduce((best, md: ModelData) => {
    const best_F1 = best.metrics?.discovery?.full_test_set?.F1 ?? 0
    const md_F1 = md.metrics?.discovery?.full_test_set?.F1 ?? 0
    if ((!best_F1 || md_F1 > best_F1) && (show_non_compliant || model_is_compliant(md))) {
      return md
    }
<<<<<<< HEAD

    const openness = md.openness ?? `OSOD`
    if (
      (!best?.F1 || (stats?.F1 ?? 0) > (best?.F1 ?? 0)) &&
      (show_non_compliant || openness == `OSOD`)
    )
      return { ...stats, ...md } as ModelData

=======
>>>>>>> f3e2073e
    return best
  }, {} as ModelData)
</script>

<Readme>
  <span slot="model-count"
    >{MODEL_METADATA.filter((md) => show_non_compliant || model_is_compliant(md))
      .length}&ensp;</span
  >

  <div slot="best-report">
    {#if best_model}
      {@const { model_name, F1, R2, DAF, repo, paper } = best_model}
      {@const model_key = model_name.replaceAll(` `, `-`).toLowerCase()}
      <a href="/models/{model_key}">{model_name}</a> (<a href={paper}>paper</a>,
      <a href={repo}>code</a>) achieves the highest F1 score of {F1}, R<sup>2</sup> of {R2}
      and a discovery acceleration factor (DAF) of {DAF}
      (i.e. a ~{Number(DAF).toFixed(1)}x higher rate of stable structures compared to
      dummy discovery in the already enriched test set containing 16% stable materials).
    {/if}
  </div>

  <div slot="metrics-table" style="display: grid; gap: 1ex; place-items: center;">
    <KappaNote />
    <div style="display: flex; gap: 1em; align-items: center;">
      <Toggle bind:checked={show_non_compliant}
        >Show non-compliant models <Tooltip max_width="10em">
          <span slot="tip">
            Models can be non-compliant for multiple reasons<br />
            - closed source (model implementation and/or train/test code)<br />
            - closed weights<br />
            - trained on more than the permissible training set (<a
              href="https://docs.materialsproject.org/changes/database-versions#v2022.10.28"
              >MP v2022.10.28 release</a
            >)<br />
            We still show these models behind a toggle as we expect them<br /> to nonetheless
            provide helpful signals for developing future models.
          </span>
          <Icon icon="octicon:info-16" inline style="padding: 0 3pt;" />
        </Tooltip>&ensp;</Toggle
      >
      <Toggle bind:checked={show_energy_only}
        >Show energy-only models <Tooltip max_width="10em">
          <span slot="tip">
            Models that only predict energy (E) perform worse<br /> and can't be evaluated
            on force-modeling tasks such as SRME[κ]
          </span>
          <Icon icon="octicon:info-16" inline style="padding: 0 3pt;" />
        </Tooltip>&ensp;</Toggle
      >
    </div>
    <CaptionedMetricsTable {show_non_compliant} {show_energy_only} />
  </div>
</Readme><|MERGE_RESOLUTION|>--- conflicted
+++ resolved
@@ -15,17 +15,6 @@
     if ((!best_F1 || md_F1 > best_F1) && (show_non_compliant || model_is_compliant(md))) {
       return md
     }
-<<<<<<< HEAD
-
-    const openness = md.openness ?? `OSOD`
-    if (
-      (!best?.F1 || (stats?.F1 ?? 0) > (best?.F1 ?? 0)) &&
-      (show_non_compliant || openness == `OSOD`)
-    )
-      return { ...stats, ...md } as ModelData
-
-=======
->>>>>>> f3e2073e
     return best
   }, {} as ModelData)
 </script>
