--- conflicted
+++ resolved
@@ -186,22 +186,11 @@
       let extra_controls = document.body.querySelector(pane_selector)
 
       // 1. Initial state: Controls hidden (element may exist but be hidden)
-<<<<<<< HEAD
-      if (extra_controls) {
-        const css_display = (extra_controls as HTMLElement).style.display
-        expect([`none`, ``].includes(css_display)).toBe(true)
-      } else expect(extra_controls).toBeNull()
-
-      // 2. Show controls via button click
-      await settings_button?.click()
-      extra_controls = document.body.querySelector(`[aria-label="Draggable pane"]`)
-=======
       expect(is_hidden(extra_controls)).toBe(true)
 
       // 2. Show controls via button click
       await settings_button?.click()
       extra_controls = doc_query<HTMLElement>(pane_selector)
->>>>>>> e885b8ff
       expect(extra_controls).toBeDefined()
 
       // 3. Hide controls via Escape key
@@ -209,25 +198,14 @@
         new KeyboardEvent(`keydown`, { key: `Escape`, bubbles: true }),
       )
       await vi.waitFor(() => {
-<<<<<<< HEAD
-        extra_controls = document.body.querySelector(`[aria-label="Draggable pane"]`)
-        // The panel should be hidden but still in DOM
-        const css_display = (extra_controls as HTMLElement)?.style.display
-        expect([`none`, ``].includes(css_display)).toBe(true)
-=======
         extra_controls = doc_query<HTMLElement>(pane_selector)
         // The pane should be hidden but still in DOM
         expect(is_hidden(extra_controls)).toBe(true)
->>>>>>> e885b8ff
       })
 
       // 4. Re-show controls via button click
       await settings_button?.click()
-<<<<<<< HEAD
-      extra_controls = document.body.querySelector(`[aria-label="Draggable pane"]`)
-=======
       extra_controls = doc_query<HTMLElement>(pane_selector)
->>>>>>> e885b8ff
       expect(extra_controls).toBeDefined()
     })
 
@@ -245,34 +223,19 @@
       const settings_button = document.body.querySelector<HTMLButtonElement>(
         `.settings-toggle`,
       )
-<<<<<<< HEAD
-      let extra_controls = document.body.querySelector(`[aria-label="Draggable pane"]`)
-
-      // 1. Show controls
-      await settings_button?.click()
-      extra_controls = document.body.querySelector(`[aria-label="Draggable pane"]`)
-=======
       let extra_controls = doc_query<HTMLElement>(pane_selector)
 
       // 1. Show controls
       await settings_button?.click()
       extra_controls = doc_query<HTMLElement>(pane_selector)
->>>>>>> e885b8ff
       expect(extra_controls).toBeDefined()
 
       // 2. Click the explicit outside element
       await outside_element.click() // Simulate click outside
       await vi.waitFor(() => {
-<<<<<<< HEAD
-        extra_controls = document.body.querySelector(`[aria-label="Draggable pane"]`)
-        // The panel should be hidden but still in DOM
-        const css_display = (extra_controls as HTMLElement)?.style.display
-        expect([`none`, ``].includes(css_display)).toBe(true)
-=======
         extra_controls = doc_query<HTMLElement>(pane_selector)
         // The pane should be hidden but still in DOM
         expect(is_hidden(extra_controls)).toBe(true)
->>>>>>> e885b8ff
       })
 
       // Clean up the outside element
@@ -290,12 +253,7 @@
       )
       await settings_button?.click() // Show controls
 
-<<<<<<< HEAD
-      const extra_controls = doc_query(`[aria-label="Draggable pane"]`)
-      expect(extra_controls, `Extra controls panel should exist`).toBeDefined()
-=======
       const extra_controls = doc_query(pane_selector)
->>>>>>> e885b8ff
 
       // --- Find Controls ---
       const color_scale_select_el = extra_controls?.querySelector(`.color-scale-select`)
