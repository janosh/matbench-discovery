--- conflicted
+++ resolved
@@ -273,16 +273,7 @@
         }
 
         // Perfect F1, poor RMSD and kappa
-<<<<<<< HEAD
-        const score = calculate_combined_score(
-          1.0,
-          0.15,
-          2.0,
-          unnormalized_weights_config,
-        )
-=======
-        const score = calculate_cps(1.0, 0.03, 2.0, unnormalized_weights_config)
->>>>>>> e1c81dbb
+        const score = calculate_cps(1.0, 0.15, 2.0, unnormalized_weights_config)
 
         // With normalization: (1.0 * 0.5) + (0 * 0.25) + (0 * 0.25) = 0.5
         // Weight distribution should be F1: 1.0/2 = 0.5, RMSD: 0.5/2 = 0.25, kappa: 0.5/2 = 0.25
@@ -302,11 +293,7 @@
 
         // With F1=1.0 and RMSD=0.15 (worst value), expect score to be very close to F1 value
         // but slightly less due to tiny RMSD contribution
-<<<<<<< HEAD
-        const score = calculate_combined_score(1.0, 0.15, undefined, small_weights_config)
-=======
-        const score = calculate_cps(1.0, 0.03, undefined, small_weights_config)
->>>>>>> e1c81dbb
+        const score = calculate_cps(1.0, 0.15, undefined, small_weights_config)
 
         // Should be almost 1.0 but not quite due to small RMSD contribution
         // (1.0 * 0.999) + (0 * 0.001) / (0.999 + 0.001) = 0.999
