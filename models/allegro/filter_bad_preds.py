import pandas as pd

from matbench_discovery.data import df_wbm
from matbench_discovery.enums import MbdKey

# uses commits matbench-discovery 012ccfe, k_srme commit 0269a946, pymatviz v0.15.1

e_form_allegro_col = "e_form_per_atom_allegro"
csv_path = "./results/allegro.csv.gz"
<<<<<<< HEAD
=======
if not os.path.isfile(csv_path):
    csv_path = "./allegro.csv.gz"

>>>>>>> 166b1a56
df_preds = pd.read_csv(csv_path).set_index("material_id")

# NOTE this filtering was necessary for both MACE and SevenNet because some outliers
# have extremely low e_form (like -1e40) -- seems not to be necessary
# for well-trained NequIP/Allegro models
bad_mask = abs(df_preds[e_form_allegro_col] - df_wbm[MbdKey.e_form_wbm]) > 5
n_preds = len(df_preds[e_form_allegro_col].dropna())
print(f"{sum(bad_mask)=} is {sum(bad_mask) / len(df_wbm):.2%} of {n_preds:,}")
df_preds.select_dtypes("number").to_csv("./allegro-preds.csv.gz")
df_preds.loc[~bad_mask].select_dtypes("number").to_csv(
    "./allegro-filtered_preds.csv.gz"
)<|MERGE_RESOLUTION|>--- conflicted
+++ resolved
@@ -7,12 +7,6 @@
 
 e_form_allegro_col = "e_form_per_atom_allegro"
 csv_path = "./results/allegro.csv.gz"
-<<<<<<< HEAD
-=======
-if not os.path.isfile(csv_path):
-    csv_path = "./allegro.csv.gz"
-
->>>>>>> 166b1a56
 df_preds = pd.read_csv(csv_path).set_index("material_id")
 
 # NOTE this filtering was necessary for both MACE and SevenNet because some outliers
